--- conflicted
+++ resolved
@@ -41,11 +41,7 @@
 
     QSTRING     = "Non-Interactive",                "", qstring
 
-<<<<<<< HEAD
-    RAG         = "Retrieval-Augmented-Generation", "謹", rag
-=======
     RAG         = "Retrieval-Augmented-Generation", "", rag
->>>>>>> 9288ef6a
 
     CHAT        = "Taius Chat",                     "", chat
 
